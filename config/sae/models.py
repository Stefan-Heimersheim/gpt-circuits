from dataclasses import dataclass, field
from enum import Enum
from typing import Optional
from config import Config, map_options
from config.gpt.models import GPTConfig, gpt_options


class SAEVariant(str, Enum):
    STANDARD = "standard"
    STANDARD_V2 = "standard_v2"
    GATED = "gated"
    GATED_V2 = "gated_v2"
    JUMP_RELU = "jumprelu"
    JUMP_RELU_STAIRCASE = "jumprelu_staircase"
    TOPK = "topk"
    TOPK_STAIRCASE = "topk_staircase"


@dataclass
class SAEConfig(Config):
    gpt_config: GPTConfig = field(default_factory=GPTConfig)
    n_features: tuple = ()  # Number of features in each layer
    sae_variant: SAEVariant = SAEVariant.STANDARD
<<<<<<< HEAD
    top_k: Optional[tuple[int, ...]] = None
    shared_layers: bool = False
    
=======
    top_k: Optional[tuple[int, ...]] = None  # Required for topk variant

>>>>>>> 65e964d0
    @property
    def block_size(self) -> int:
        return self.gpt_config.block_size

    @staticmethod
    def dict_factory(fields: list) -> dict:
        """
        Only export n_features and sae_variant.
        """
        whitelisted_fields = ("n_features", "sae_variant", "top_k")
        return {k: v for (k, v) in fields if k in whitelisted_fields and v is not None}


# SAE configuration options
sae_options: dict[str, SAEConfig] = map_options(
    SAEConfig(
        name="standardx16.tiny_32x4",
        gpt_config=gpt_options["tiktoken_32x4"],
        n_features=tuple(32 * n for n in (16, 16, 16, 16, 16)),
        sae_variant=SAEVariant.STANDARD,
    ),
    # No such thing as tiny_64x2?
    # SAEConfig(
    #     name="standardx8.tiny_64x2",
    #     gpt_config=gpt_options["tiktoken_64x2"],
    #     n_features=tuple(64 * n for n in (8, 8, 8, 8, 8)),
    #     sae_variant=SAEVariant.STANDARD,
    # ),
    SAEConfig(
        name="standardx8.shakespeare_64x4",
        gpt_config=gpt_options["ascii_64x4"],
        n_features=tuple(64 * n for n in (8, 8, 8, 8, 8)),
        sae_variant=SAEVariant.STANDARD,
    ),
    SAEConfig(
        name="topk-10-x8.shakespeare_64x4",
        gpt_config=gpt_options["ascii_64x4"],
        n_features=tuple(64 * n for n in (8, 8, 8, 8, 8)),
        sae_variant=SAEVariant.TOPK,
        top_k=(10, 10, 10, 10, 10),
    ),
    SAEConfig(
        name="topk-staircase-10-x8-noshare.shakespeare_64x4",
        gpt_config=gpt_options["ascii_64x4"],
        n_features=tuple(64 * n for n in (8, 16, 24, 32, 40)),
        sae_variant=SAEVariant.TOPK,
        top_k=(10, 10, 10, 10, 10),
    ),
    SAEConfig(
        name="topk-staircase-10-x8-share.shakespeare_64x4",
        gpt_config=gpt_options["ascii_64x4"],
        n_features=tuple(64 * n for n in (8, 16, 24, 32, 40)),
        sae_variant=SAEVariant.TOPK_STAIRCASE,
        top_k=(10, 10, 10, 10, 10),
    ),
    SAEConfig(
        name="standardx40.shakespeare_64x4",
        gpt_config=gpt_options["ascii_64x4"],
        n_features=tuple(64 * n for n in (40, 40, 40, 40, 40)),
        sae_variant=SAEVariant.STANDARD,
    ),
    SAEConfig(
        name="staircasex8.shakespeare_64x4",
        gpt_config=gpt_options["ascii_64x4"],
        n_features=tuple(64 * n for n in (8, 16, 24, 32, 40)),
        sae_variant=SAEVariant.STANDARD,
    ),
    SAEConfig(
        name="topk-x8.shakespeare_64x4",
        gpt_config=gpt_options["ascii_64x4"],
        n_features=tuple(64 * n for n in (8, 8, 8, 8, 8)),
        sae_variant=SAEVariant.TOPK,
        top_k=(10,10,10,10,10),
    ),
    SAEConfig(
        name="top5.shakespeare_64x4",
        gpt_config=gpt_options["ascii_64x4"],
        n_features=tuple(64 * n for n in (8, 8, 8, 8, 8)),
        sae_variant=SAEVariant.TOPK,
        top_k=(5,5,5,5,5),
    ),
     SAEConfig(
        name="top20.shakespeare_64x4",
        gpt_config=gpt_options["ascii_64x4"],
        n_features=tuple(64 * n for n in (8, 8, 8, 8, 8)),
        sae_variant=SAEVariant.TOPK,
        top_k=(20,20,20,20,20),
    ),
    SAEConfig(
        name="topk-x40.shakespeare_64x4",
        gpt_config=gpt_options["ascii_64x4"],
        n_features=tuple(64 * n for n in (40, 40, 40, 40, 40)),
        sae_variant=SAEVariant.TOPK,
        top_k=(10,10,10,10,10),
    ),
    SAEConfig(
        name="jumprelu-x8.shakespeare_64x4",
        gpt_config=gpt_options["ascii_64x4"],
        n_features=tuple(64 * n for n in (8, 8, 8, 8, 8)),
        sae_variant=SAEVariant.JUMP_RELU,
    ),
    SAEConfig(
        name="jumprelu-staircase-x8.shakespeare_64x4",
        gpt_config=gpt_options["ascii_64x4"],
        n_features=tuple(64 * n for n in (8, 16, 24, 32, 40)),
        sae_variant=SAEVariant.JUMP_RELU_STAIRCASE,
    ),
    SAEConfig(
        name="jumprelu-x16.shakespeare_64x4",
        gpt_config=gpt_options["ascii_64x4"],
        # Only the penultimate layer needs the full x16 expansion factor
        n_features=tuple(64 * n for n in (4, 4, 4, 16, 4)),
        sae_variant=SAEVariant.JUMP_RELU,
    ),
    SAEConfig(
        name="jumprelu-x32.stories_256x4",
        gpt_config=gpt_options["tiktoken_256x4"],
        n_features=tuple(256 * n for n in (32, 32, 32, 32, 32)),
        sae_variant=SAEVariant.JUMP_RELU,
    ),
)<|MERGE_RESOLUTION|>--- conflicted
+++ resolved
@@ -21,14 +21,8 @@
     gpt_config: GPTConfig = field(default_factory=GPTConfig)
     n_features: tuple = ()  # Number of features in each layer
     sae_variant: SAEVariant = SAEVariant.STANDARD
-<<<<<<< HEAD
-    top_k: Optional[tuple[int, ...]] = None
-    shared_layers: bool = False
-    
-=======
     top_k: Optional[tuple[int, ...]] = None  # Required for topk variant
 
->>>>>>> 65e964d0
     @property
     def block_size(self) -> int:
         return self.gpt_config.block_size
