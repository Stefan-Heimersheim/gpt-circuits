--- conflicted
+++ resolved
@@ -41,15 +41,12 @@
         sae_variant=SAEVariant.STANDARD,
     ),
     SAEConfig(
-<<<<<<< HEAD
-=======
         name="standardx8.tiny_64x2",
         gpt_config=gpt_options["tiktoken_64x2"],
         n_features=tuple(64 * n for n in (8, 8, 8, 8, 8)),
         sae_variant=SAEVariant.STANDARD,
     ),
     SAEConfig(
->>>>>>> e11867a8
         name="standardx8.shakespeare_64x4",
         gpt_config=gpt_options["ascii_64x4"],
         n_features=tuple(64 * n for n in (8, 8, 8, 8, 8)),
