from pathlib import Path
from typing import Optional

import torch
import torch.nn as nn
import torch.nn.functional as F
from safetensors.torch import load_model, save_model

from config.sae.models import SAEConfig
from config.sae.training import LossCoefficients
from models.sae import EncoderOutput, SAELossComponents, SparseAutoencoder


class TopKSAE(SparseAutoencoder):
    """
    Top-k sparse autoencoder as described in:
    https://arxiv.org/pdf/2406.04093v1
    """
<<<<<<< HEAD
    def __init__(self, layer_idx: int, 
                 config: SAEConfig, 
                 loss_coefficients: Optional[LossCoefficients],
                 parent: Optional[nn.Module] = None):
        super(TopKSAE, self).__init__()
        
=======

    def __init__(self, layer_idx: int, config: SAEConfig, loss_coefficients: Optional[LossCoefficients], model: nn.Module):
        super().__init__(layer_idx, config, loss_coefficients, model)
>>>>>>> 65e964d0
        feature_size = config.n_features[layer_idx]  # SAE dictionary size.
        self.feature_size = feature_size
        embedding_size = config.gpt_config.n_embd  # GPT embedding size.
<<<<<<< HEAD
        self.embedding_size = embedding_size
        self.k = config.top_k[layer_idx]
        self._parent = parent
        self.config = config
        
        assert config.top_k is not None, "Top-k must be provided. Verify checkpoints/<model_name>/sae.json contains a 'top_k' key."
        assert not config.shared_layers or parent is not None, "Parent must be provided if shared_layers is True."
        assert loss_coefficients is None, "Loss coefficients must be None for Top-k SAE."
        
        #models share encoder/decoder weights with parent model
        if not config.shared_layers:
            self.W_dec = nn.Parameter(torch.nn.init.kaiming_uniform_(torch.empty(feature_size, embedding_size)))
            #self.b_enc = nn.Parameter(torch.zeros(feature_size))
            
            try:
                # NOTE: Subclass might define these properties.
                self.W_enc = nn.Parameter(torch.empty(embedding_size, feature_size))
                self.W_enc.data = self.W_dec.data.T.detach().clone()  # initialize W_enc from W_dec
            except KeyError:
                assert False, "W_enc must be defined in subclass. TOP_k SAE how did I get here?"
        else:
            self.W_dec = nn.Parameter(self._parent.W_dec.data[:feature_size, :])
            self.W_enc = nn.Parameter(self._parent.W_enc.data[:, :feature_size])
    
        # each model gets it's own biases 
        self.b_enc = nn.Parameter(torch.zeros(feature_size))
        self.b_dec = nn.Parameter(torch.zeros(embedding_size))
        
    def __repr__(self):
        # to avoid infinite recursion as children point to parent
        parent_ref = self._parent
        self._parent = None
        base_repr = super().__repr__()  # Get standard PyTorch repr
        self._parent = parent_ref
        parent_class_name = parent_ref.__class__.__name__ if parent_ref else "None"
        return base_repr + f"\n(Parent: {parent_class_name})"
=======
        self.W_dec = nn.Parameter(torch.nn.init.kaiming_uniform_(torch.empty(feature_size, embedding_size)))
        self.b_enc = nn.Parameter(torch.zeros(feature_size))
        self.b_dec = nn.Parameter(torch.zeros(embedding_size))
        self.W_enc = nn.Parameter(torch.empty(embedding_size, feature_size))
        self.W_enc.data = self.W_dec.data.T.detach().clone()  # initialize W_enc from W_dec

        # Finish initialization.
        self.__post_init__(config, layer_idx, loss_coefficients)

    def __post_init__(self, config, layer_idx, loss_coefficients):
        """
        Called after initializing weights.
        """
        assert config.top_k is not None, "checkpoints/<model_name>/sae.json must contain a 'top_k' key."
        self.k = config.top_k[layer_idx]

        # Top-k SAE losses do not depend upon any loss coefficients; however, if an empty class is provided,
        # we know that we should compute losses and omit doing so otherwise.
        self.should_return_losses = loss_coefficients is not None
>>>>>>> 65e964d0

    def encode(self, x: torch.Tensor) -> torch.Tensor:
        """
        x: GPT model activations (B, T, embedding size)
        """
        latent = F.relu((x - self.b_dec) @ self.W_enc + self.b_enc)

        # Zero out all but the top-k activations
        top_k_values, _ = torch.topk(latent, self.k, dim=-1)
        mask = latent >= top_k_values[..., -1].unsqueeze(-1)
        latent_k_sparse = latent * mask.float()

        return latent_k_sparse

    def decode(self, feature_magnitudes: torch.Tensor) -> torch.Tensor:
        """
        feature_magnitudes: SAE activations (B, T, feature size)
        """
        return feature_magnitudes @ self.W_dec + self.b_dec

    def forward(self, x: torch.Tensor) -> EncoderOutput:
        """
        Returns a reconstruction of GPT model activations and feature magnitudes.
        Also return loss components if loss coefficients are provided.

        x: GPT model activations (B, T, embedding size)
        """
        feature_magnitudes = self.encode(x)
        x_reconstructed = self.decode(feature_magnitudes)
        output = EncoderOutput(x_reconstructed, feature_magnitudes)
        if self.should_return_losses:
            sparsity_loss = torch.tensor(0.0, device=x.device)  # no need for sparsity loss for top-k SAE
            output.loss = SAELossComponents(x, x_reconstructed, feature_magnitudes, sparsity_loss)

        return output



class StaircaseTopKSharedContext(nn.Module):
    """
    Contains shared parameters for the staircase top-k SAE.
    """
    def __init__(self, config: SAEConfig):
        super().__init__()
        embedding_size = config.gpt_config.n_embd  # GPT embedding size.
        feature_size = config.n_features[-1] # Last layer should be the largest and contain a superset of all features.
        assert feature_size == max(config.n_features)

        device = config.device
        self.W_dec = nn.Parameter(torch.nn.init.kaiming_uniform_(torch.empty(feature_size, embedding_size, device=device)))
        #self.b_enc = nn.Parameter(torch.zeros(feature_size, device=device))
        #self.b_dec = nn.Parameter(torch.zeros(embedding_size, device=device))
        self.W_enc = nn.Parameter(torch.empty(embedding_size, feature_size, device=device))
        self.W_enc.data = self.W_dec.data.T.detach().clone()  # initialize W_enc from W_dec

class StaircaseTopKSAE(TopKSAE):
    """
    TopKSAEs that share weights between layers, and each child uses slices into weights inside shared context.
    """

    def __init__(self, layer_idx: int, config: SAEConfig, loss_coefficients: Optional[LossCoefficients], model: nn.Module):
        # We don't want to call init for TopKSAE because we need custom logic for instantiating weight parameters.
        SparseAutoencoder.__init__(self, layer_idx, config, loss_coefficients, model)

        # Shared context from which we can get weight parameters.
        self.is_first = False
        self.shared_context: StaircaseTopKSharedContext
        if not hasattr(model, "shared_context"):
            # Initialize the shared context once.
            self.is_first = True
            model.shared_context = StaircaseTopKSharedContext(config)
        self.shared_context = model.shared_context  # type: ignore
        feature_size = config.n_features[layer_idx]
        embedding_size = config.gpt_config.n_embd


        # All weight parameters are just views from the shared context.
        self.W_dec = self.shared_context.W_dec[:feature_size, :]
        self.W_enc = self.shared_context.W_enc[:, :feature_size]
        # self.W_dec = nn.Parameter(torch.nn.init.kaiming_uniform_(torch.empty(feature_size - prev_feature_size, embedding_size)))
        # self.W_enc = nn.Parameter(torch.empty(embedding_size, feature_size - prev_feature_size))
        # self.W_enc.data = self.W_dec.data.T.detach().clone()  # initialize W_enc from W_dec
        #should the biases be shared, or should each layer have it's own bias?
        #self.b_enc = shared_context.b_enc[:feature_size]
        # self.b_dec = shared_context.b_dec
        self.b_enc = nn.Parameter(torch.zeros(feature_size))
        self.b_dec = nn.Parameter(torch.zeros(embedding_size))

        # Finish initialization.
        self.__post_init__(config, layer_idx, loss_coefficients)

    def save(self, dirpath: Path) -> None:
        # Save non-shared parameters
        child_path = dirpath / f"sae.{self.layer_idx}.safetensors"
        non_shared_params = {name: param for name, param in self.named_parameters() if not name.startswith('shared_context')}
        tmp_module = nn.ParameterDict(non_shared_params)
        save_model(tmp_module, str(child_path))

        # Save shared parameters
        if self.is_first:
            shared_path = dirpath / "sae.shared.safetensors"
            save_model(self.shared_context, str(shared_path))

    def load(self, dirpath: Path, device: torch.device):
        # Load non-shared parameters
        child_path = dirpath / f"sae.{self.layer_idx}.safetensors"
        non_shared_params = {name: torch.empty_like(param) for name, param in self.named_parameters() if not name.startswith('shared_context')}
        tmp_module = nn.ParameterDict(non_shared_params)
        load_model(tmp_module, str(child_path), device=device.type)

        for name, param in self.named_parameters():
            if not name.startswith('shared_context'):
                param.data = tmp_module[name]

        # Load shared parameters
        if self.is_first:
            shared_path = dirpath / "sae.shared.safetensors"
            load_model(self.shared_context, shared_path, device=device.type)<|MERGE_RESOLUTION|>--- conflicted
+++ resolved
@@ -16,59 +16,12 @@
     Top-k sparse autoencoder as described in:
     https://arxiv.org/pdf/2406.04093v1
     """
-<<<<<<< HEAD
-    def __init__(self, layer_idx: int, 
-                 config: SAEConfig, 
-                 loss_coefficients: Optional[LossCoefficients],
-                 parent: Optional[nn.Module] = None):
-        super(TopKSAE, self).__init__()
-        
-=======
 
     def __init__(self, layer_idx: int, config: SAEConfig, loss_coefficients: Optional[LossCoefficients], model: nn.Module):
         super().__init__(layer_idx, config, loss_coefficients, model)
->>>>>>> 65e964d0
         feature_size = config.n_features[layer_idx]  # SAE dictionary size.
         self.feature_size = feature_size
         embedding_size = config.gpt_config.n_embd  # GPT embedding size.
-<<<<<<< HEAD
-        self.embedding_size = embedding_size
-        self.k = config.top_k[layer_idx]
-        self._parent = parent
-        self.config = config
-        
-        assert config.top_k is not None, "Top-k must be provided. Verify checkpoints/<model_name>/sae.json contains a 'top_k' key."
-        assert not config.shared_layers or parent is not None, "Parent must be provided if shared_layers is True."
-        assert loss_coefficients is None, "Loss coefficients must be None for Top-k SAE."
-        
-        #models share encoder/decoder weights with parent model
-        if not config.shared_layers:
-            self.W_dec = nn.Parameter(torch.nn.init.kaiming_uniform_(torch.empty(feature_size, embedding_size)))
-            #self.b_enc = nn.Parameter(torch.zeros(feature_size))
-            
-            try:
-                # NOTE: Subclass might define these properties.
-                self.W_enc = nn.Parameter(torch.empty(embedding_size, feature_size))
-                self.W_enc.data = self.W_dec.data.T.detach().clone()  # initialize W_enc from W_dec
-            except KeyError:
-                assert False, "W_enc must be defined in subclass. TOP_k SAE how did I get here?"
-        else:
-            self.W_dec = nn.Parameter(self._parent.W_dec.data[:feature_size, :])
-            self.W_enc = nn.Parameter(self._parent.W_enc.data[:, :feature_size])
-    
-        # each model gets it's own biases 
-        self.b_enc = nn.Parameter(torch.zeros(feature_size))
-        self.b_dec = nn.Parameter(torch.zeros(embedding_size))
-        
-    def __repr__(self):
-        # to avoid infinite recursion as children point to parent
-        parent_ref = self._parent
-        self._parent = None
-        base_repr = super().__repr__()  # Get standard PyTorch repr
-        self._parent = parent_ref
-        parent_class_name = parent_ref.__class__.__name__ if parent_ref else "None"
-        return base_repr + f"\n(Parent: {parent_class_name})"
-=======
         self.W_dec = nn.Parameter(torch.nn.init.kaiming_uniform_(torch.empty(feature_size, embedding_size)))
         self.b_enc = nn.Parameter(torch.zeros(feature_size))
         self.b_dec = nn.Parameter(torch.zeros(embedding_size))
@@ -88,7 +41,6 @@
         # Top-k SAE losses do not depend upon any loss coefficients; however, if an empty class is provided,
         # we know that we should compute losses and omit doing so otherwise.
         self.should_return_losses = loss_coefficients is not None
->>>>>>> 65e964d0
 
     def encode(self, x: torch.Tensor) -> torch.Tensor:
         """
